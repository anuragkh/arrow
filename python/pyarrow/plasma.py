# Licensed to the Apache Software Foundation (ASF) under one
# or more contributor license agreements.  See the NOTICE file
# distributed with this work for additional information
# regarding copyright ownership.  The ASF licenses this file
# to you under the Apache License, Version 2.0 (the
# "License"); you may not use this file except in compliance
# with the License.  You may obtain a copy of the License at
#
#   http://www.apache.org/licenses/LICENSE-2.0
#
# Unless required by applicable law or agreed to in writing,
# software distributed under the License is distributed on an
# "AS IS" BASIS, WITHOUT WARRANTIES OR CONDITIONS OF ANY
# KIND, either express or implied.  See the License for the
# specific language governing permissions and limitations
# under the License.

import contextlib
import os
import pyarrow as pa
import shutil
import subprocess
import sys
import tempfile
import time

from pyarrow._plasma import (ObjectID, ObjectNotAvailable, # noqa
                             PlasmaBuffer, PlasmaClient, connect)


# The Plasma TensorFlow Operator needs to be compiled on the end user's
# machine since the TensorFlow ABI is not stable between versions.
# The following code checks if the operator is already present. If not,
# the function build_plasma_tensorflow_op can be used to compile it.


TF_PLASMA_OP_PATH = os.path.join(pa.__path__[0], "tensorflow", "plasma_op.so")


tf_plasma_op = None


def load_plasma_tensorflow_op():
    global tf_plasma_op
    import tensorflow as tf
    tf_plasma_op = tf.load_op_library(TF_PLASMA_OP_PATH)


def build_plasma_tensorflow_op():
    global tf_plasma_op
    try:
        import tensorflow as tf
        print("TensorFlow version: " + tf.__version__)
    except ImportError:
        pass
    else:
        print("Compiling Plasma TensorFlow Op...")
        dir_path = os.path.dirname(os.path.realpath(__file__))
        cc_path = os.path.join(dir_path, "tensorflow", "plasma_op.cc")
        so_path = os.path.join(dir_path, "tensorflow", "plasma_op.so")
        tf_cflags = tf.sysconfig.get_compile_flags()
        if sys.platform == 'darwin':
            tf_cflags = ["-undefined", "dynamic_lookup"] + tf_cflags
        cmd = ["g++", "-std=c++11", "-g", "-shared", cc_path,
               "-o", so_path, "-DNDEBUG", "-I" + pa.get_include()]
        cmd += ["-L" + dir for dir in pa.get_library_dirs()]
        cmd += ["-lplasma", "-larrow_python", "-larrow", "-fPIC"]
        cmd += tf_cflags
        cmd += tf.sysconfig.get_link_flags()
        cmd += ["-O2"]
        if tf.test.is_built_with_cuda():
            cmd += ["-DGOOGLE_CUDA"]
        print("Running command " + str(cmd))
        subprocess.check_call(cmd)
        tf_plasma_op = tf.load_op_library(TF_PLASMA_OP_PATH)


@contextlib.contextmanager
def start_plasma_store(plasma_store_memory,
                       use_valgrind=False, use_profiler=False,
<<<<<<< HEAD
                       use_one_memory_mapped_file=False,
                       plasma_directory=None, use_hugepages=False,
                       external_store=None, external_store_parallelism=None):
=======
                       plasma_directory=None, use_hugepages=False):
>>>>>>> 072200f7
    """Start a plasma store process.
    Args:
        plasma_store_memory (int): Capacity of the plasma store in bytes.
        use_valgrind (bool): True if the plasma store should be started inside
            of valgrind. If this is True, use_profiler must be False.
        use_profiler (bool): True if the plasma store should be started inside
            a profiler. If this is True, use_valgrind must be False.
        plasma_directory (str): Directory where plasma memory mapped files
            will be stored.
        use_hugepages (bool): True if the plasma store should use huge pages.
        external_store (str): External store to use for evicted objects.
        external_store_parallelism (int): Number of threads to use for reading
            from/writing to external store.
    Return:
        A tuple of the name of the plasma store socket and the process ID of
            the plasma store process.
    """
    if use_valgrind and use_profiler:
        raise Exception("Cannot use valgrind and profiler at the same time.")

    tmpdir = tempfile.mkdtemp(prefix='test_plasma-')
    try:
        plasma_store_name = os.path.join(tmpdir, 'plasma.sock')
        plasma_store_executable = os.path.join(
            pa.__path__[0], "plasma_store_server")
        command = [plasma_store_executable,
                   "-s", plasma_store_name,
                   "-m", str(plasma_store_memory)]
        if plasma_directory:
            command += ["-d", plasma_directory]
        if use_hugepages:
            command += ["-h"]
        if external_store is not None:
            command += ["-e", external_store]
        if external_store_parallelism is not None:
            command += ["-p", str(external_store_parallelism)]
        stdout_file = None
        stderr_file = None
        if use_valgrind:
            command = ["valgrind",
                       "--track-origins=yes",
                       "--leak-check=full",
                       "--show-leak-kinds=all",
                       "--leak-check-heuristics=stdstring",
                       "--error-exitcode=1"] + command
            proc = subprocess.Popen(command, stdout=stdout_file,
                                    stderr=stderr_file)
            time.sleep(1.0)
        elif use_profiler:
            command = ["valgrind", "--tool=callgrind"] + command
            proc = subprocess.Popen(command, stdout=stdout_file,
                                    stderr=stderr_file)
            time.sleep(1.0)
        else:
            proc = subprocess.Popen(command, stdout=stdout_file,
                                    stderr=stderr_file)
            time.sleep(0.1)
        rc = proc.poll()
        if rc is not None:
            raise RuntimeError("plasma_store exited unexpectedly with "
                               "code %d" % (rc,))

        yield plasma_store_name, proc
    finally:
        if proc.poll() is None:
            proc.kill()
        shutil.rmtree(tmpdir)<|MERGE_RESOLUTION|>--- conflicted
+++ resolved
@@ -78,13 +78,8 @@
 @contextlib.contextmanager
 def start_plasma_store(plasma_store_memory,
                        use_valgrind=False, use_profiler=False,
-<<<<<<< HEAD
-                       use_one_memory_mapped_file=False,
                        plasma_directory=None, use_hugepages=False,
                        external_store=None, external_store_parallelism=None):
-=======
-                       plasma_directory=None, use_hugepages=False):
->>>>>>> 072200f7
     """Start a plasma store process.
     Args:
         plasma_store_memory (int): Capacity of the plasma store in bytes.
