// Licensed to the Apache Software Foundation (ASF) under one
// or more contributor license agreements.  See the NOTICE file
// distributed with this work for additional information
// regarding copyright ownership.  The ASF licenses this file
// to you under the Apache License, Version 2.0 (the
// "License"); you may not use this file except in compliance
// with the License.  You may obtain a copy of the License at
//
//   http://www.apache.org/licenses/LICENSE-2.0
//
// Unless required by applicable law or agreed to in writing,
// software distributed under the License is distributed on an
// "AS IS" BASIS, WITHOUT WARRANTIES OR CONDITIONS OF ANY
// KIND, either express or implied.  See the License for the
// specific language governing permissions and limitations
// under the License.

// PLASMA STORE: This is a simple object store server process
//
// It accepts incoming client connections on a unix domain socket
// (name passed in via the -s option of the executable) and uses a
// single thread to serve the clients. Each client establishes a
// connection and can create objects, wait for objects and seal
// objects through that connection.
//
// It keeps a hash table that maps object_ids (which are 20 byte long,
// just enough to store and SHA1 hash) to memory mapped files.

#include "plasma/store.h"

#include <assert.h>
#include <fcntl.h>
#include <getopt.h>
#include <limits.h>
#include <signal.h>
#include <stdio.h>
#include <stdlib.h>
#include <string.h>
#include <sys/ioctl.h>
#include <sys/socket.h>
#include <sys/statvfs.h>
#include <sys/types.h>
#include <sys/un.h>
#include <unistd.h>

#include <ctime>
#include <deque>
#include <memory>
#include <string>
#include <unordered_map>
#include <unordered_set>
#include <utility>
#include <vector>

#include "arrow/status.h"

#include "plasma/common.h"
#include "plasma/common_generated.h"
#include "plasma/fling.h"
#include "plasma/io.h"
#include "plasma/malloc.h"
#include "plasma/protocol.h"

#ifdef PLASMA_CUDA
#include "arrow/gpu/cuda_api.h"

using arrow::cuda::CudaBuffer;
using arrow::cuda::CudaContext;
using arrow::cuda::CudaDeviceManager;
#endif

using arrow::util::ArrowLog;
using arrow::util::ArrowLogLevel;

namespace fb = plasma::flatbuf;

namespace plasma {

extern "C" {
void* dlmalloc(size_t bytes);
void* dlmemalign(size_t alignment, size_t bytes);
void dlfree(void* mem);
size_t dlmalloc_set_footprint_limit(size_t bytes);
}

struct GetRequest {
  GetRequest(Client* client, const std::vector<ObjectID>& object_ids);
  /// The client that called get.
  Client* client;
  /// The ID of the timer that will time out and cause this wait to return to
  ///  the client if it hasn't already returned.
  int64_t timer;
  /// The object IDs involved in this request. This is used in the reply.
  std::vector<ObjectID> object_ids;
  /// The object information for the objects in this request. This is used in
  /// the reply.
  std::unordered_map<ObjectID, PlasmaObject> objects;
  /// The minimum number of objects to wait for in this request.
  int64_t num_objects_to_wait_for;
  /// The number of object requests in this wait request that are already
  /// satisfied.
  int64_t num_satisfied;
};

GetRequest::GetRequest(Client* client, const std::vector<ObjectID>& object_ids)
    : client(client),
      timer(-1),
      object_ids(object_ids.begin(), object_ids.end()),
      objects(object_ids.size()),
      num_satisfied(0) {
  std::unordered_set<ObjectID> unique_ids(object_ids.begin(), object_ids.end());
  num_objects_to_wait_for = unique_ids.size();
}

Client::Client(int fd) : fd(fd), notification_fd(-1) {}

PlasmaStore::PlasmaStore(EventLoop* loop, int64_t system_memory, std::string directory,
                         bool hugepages_enabled, const std::string& socket_name,
                         std::shared_ptr<ExternalStore> external_store,
                         const std::string& external_store_endpoint,
                         size_t external_store_parallelism)
    : loop_(loop),
      eviction_policy_(&store_info_),
      external_store_worker_(std::move(external_store), external_store_endpoint,
                             socket_name, external_store_parallelism) {
  store_info_.memory_capacity = system_memory;
  store_info_.directory = directory;
  store_info_.hugepages_enabled = hugepages_enabled;
#ifdef PLASMA_CUDA
  DCHECK_OK(CudaDeviceManager::GetInstance(&manager_));
#endif
}

// TODO(pcm): Get rid of this destructor by using RAII to clean up data.
PlasmaStore::~PlasmaStore() {}

const PlasmaStoreInfo* PlasmaStore::GetPlasmaStoreInfo() { return &store_info_; }

// If this client is not already using the object, add the client to the
// object's list of clients, otherwise do nothing.
void PlasmaStore::AddToClientObjectIds(const ObjectID& object_id, ObjectTableEntry* entry,
                                       Client* client) {
  // Check if this client is already using the object.
  if (client->object_ids.find(object_id) != client->object_ids.end()) {
    return;
  }
  // If there are no other clients using this object, notify the eviction policy
  // that the object is being used.
  if (entry->ref_count == 0) {
    // Tell the eviction policy that this object is being used.
    std::vector<ObjectID> objects_to_evict;
    eviction_policy_.BeginObjectAccess(object_id, &objects_to_evict);
    EvictObjects(objects_to_evict);
  }
  // Increase reference count.
  entry->ref_count++;

  // Add object id to the list of object ids that this client is using.
  client->object_ids.insert(object_id);
}

// Allocate memory
uint8_t* PlasmaStore::AllocateMemory(int device_num, size_t size, int* fd,
                                     int64_t* map_size, ptrdiff_t* offset) {
  // Try to evict objects until there is enough space.
  uint8_t* pointer = nullptr;
#ifdef PLASMA_CUDA
  std::shared_ptr<CudaBuffer> gpu_handle;
  std::shared_ptr<CudaContext> context_;
  if (device_num != 0) {
    DCHECK_OK(manager_->GetContext(device_num - 1, &context_));
  }
#endif
  while (true) {
    // Allocate space for the new object. We use dlmemalign instead of dlmalloc
    // in order to align the allocated region to a 64-byte boundary. This is not
    // strictly necessary, but it is an optimization that could speed up the
    // computation of a hash of the data (see compute_object_hash_parallel in
    // plasma_client.cc). Note that even though this pointer is 64-byte aligned,
    // it is not guaranteed that the corresponding pointer in the client will be
    // 64-byte aligned, but in practice it often will be.
    if (device_num == 0) {
      pointer = reinterpret_cast<uint8_t*>(dlmemalign(kBlockSize, size));
      if (pointer == nullptr) {
        // Tell the eviction policy how much space we need to create this object.
        std::vector<ObjectID> objects_to_evict;
        bool success = eviction_policy_.RequireSpace(size, &objects_to_evict);
        EvictObjects(objects_to_evict);
        // Return an error to the client if not enough space could be freed to
        // create the object.
        if (!success) {
          return nullptr;
        }
      } else {
        break;
      }
    } else {
#ifdef PLASMA_CUDA
      DCHECK_OK(context_->Allocate(data_size + metadata_size, &gpu_handle));
      break;
#endif
    }
  }
  if (device_num == 0) {
    GetMallocMapinfo(pointer, fd, map_size, offset);
    ARROW_CHECK(*fd != -1);
  }
  return pointer;
}

// Create a new object buffer in the hash table.
PlasmaError PlasmaStore::CreateObject(const ObjectID& object_id, int64_t data_size,
                                      int64_t metadata_size, int device_num,
                                      Client* client, PlasmaObject* result) {
  ARROW_LOG(DEBUG) << "creating object " << object_id.hex();
  auto entry = GetObjectTableEntry(&store_info_, object_id);
  if (entry != nullptr && entry->state != ObjectState::PLASMA_UNEVICTING) {
    // There is already an object with the same ID in the Plasma Store, so
    // ignore this requst.
    return PlasmaError::ObjectExists;
  }

  int fd = -1;
  int64_t map_size = 0;
  ptrdiff_t offset = 0;
  uint8_t* pointer =
      AllocateMemory(device_num, data_size + metadata_size, &fd, &map_size, &offset);
  if (pointer == nullptr) {
    return PlasmaError::OutOfMemory;
  }
  if (!entry) {
    auto ptr = new ObjectTableEntry();
    entry = store_info_.objects.emplace(object_id, std::unique_ptr<ObjectTableEntry>(ptr))
                .first->second.get();
    entry->data_size = data_size;
    entry->metadata_size = metadata_size;
  }
  entry->pointer = pointer;
  // TODO(pcm): Set the other fields.
  entry->fd = fd;
  entry->map_size = map_size;
  entry->offset = offset;
  entry->state = ObjectState::PLASMA_CREATED;
  entry->device_num = device_num;
  entry->create_time = std::time(nullptr);
  entry->construct_duration = -1;
#ifdef PLASMA_CUDA
  if (device_num != 0) {
    DCHECK_OK(gpu_handle->ExportForIpc(&entry->ipc_handle));
    result->ipc_handle = entry->ipc_handle;
  }
#endif

  result->store_fd = fd;
  result->data_offset = offset;
  result->metadata_offset = offset + data_size;
  result->data_size = data_size;
  result->metadata_size = metadata_size;
  result->device_num = device_num;
  // Notify the eviction policy that this object was created. This must be done
  // immediately before the call to AddToClientObjectIds so that the
  // eviction policy does not have an opportunity to evict the object.
  eviction_policy_.ObjectCreated(object_id);
  // Record that this client is using this object.
  AddToClientObjectIds(object_id, store_info_.objects[object_id].get(), client);
  return PlasmaError::OK;
}

void PlasmaObject_init(PlasmaObject* object, ObjectTableEntry* entry) {
  DCHECK(object != nullptr);
  DCHECK(entry != nullptr);
  DCHECK(entry->state == ObjectState::PLASMA_SEALED);
#ifdef PLASMA_CUDA
  if (entry->device_num != 0) {
    object->ipc_handle = entry->ipc_handle;
  }
#endif
  object->store_fd = entry->fd;
  object->data_offset = entry->offset;
  object->metadata_offset = entry->offset + entry->data_size;
  object->data_size = entry->data_size;
  object->metadata_size = entry->metadata_size;
  object->device_num = entry->device_num;
}

void PlasmaStore::RemoveGetRequest(GetRequest* get_request) {
  // Remove the get request from each of the relevant object_get_requests hash
  // tables if it is present there. It should only be present there if the get
  // request timed out or if it was issued by a client that has disconnected.
  for (ObjectID& object_id : get_request->object_ids) {
    auto object_request_iter = object_get_requests_.find(object_id);
    if (object_request_iter != object_get_requests_.end()) {
      auto& get_requests = object_request_iter->second;
      // Erase get_req from the vector.
      auto it = std::find(get_requests.begin(), get_requests.end(), get_request);
      if (it != get_requests.end()) {
        get_requests.erase(it);
        // If the vector is empty, remove the object ID from the map.
        if (get_requests.empty()) {
          object_get_requests_.erase(object_request_iter);
        }
      }
    }
  }
  // Remove the get request.
  if (get_request->timer != -1) {
    ARROW_CHECK(loop_->RemoveTimer(get_request->timer) == kEventLoopOk);
  }
  delete get_request;
}

void PlasmaStore::RemoveGetRequestsForClient(Client* client) {
  std::unordered_set<GetRequest*> get_requests_to_remove;
  for (auto const& pair : object_get_requests_) {
    for (GetRequest* get_request : pair.second) {
      if (get_request->client == client) {
        get_requests_to_remove.insert(get_request);
      }
    }
  }

  // It shouldn't be possible for a given client to be in the middle of multiple get
  // requests.
  ARROW_CHECK(get_requests_to_remove.size() <= 1);
  for (GetRequest* get_request : get_requests_to_remove) {
    RemoveGetRequest(get_request);
  }
}

void PlasmaStore::ReturnFromGet(GetRequest* get_req) {
  // Figure out how many file descriptors we need to send.
  std::unordered_set<int> fds_to_send;
  std::vector<int> store_fds;
  std::vector<int64_t> mmap_sizes;
  for (const auto& object_id : get_req->object_ids) {
    PlasmaObject& object = get_req->objects[object_id];
    int fd = object.store_fd;
    if (object.data_size != -1 && fds_to_send.count(fd) == 0 && fd != -1) {
      fds_to_send.insert(fd);
      store_fds.push_back(fd);
      mmap_sizes.push_back(GetMmapSize(fd));
    }
  }

  // Send the get reply to the client.
  Status s = SendGetReply(get_req->client->fd, &get_req->object_ids[0], get_req->objects,
                          get_req->object_ids.size(), store_fds, mmap_sizes);
  WarnIfSigpipe(s.ok() ? 0 : -1, get_req->client->fd);
  // If we successfully sent the get reply message to the client, then also send
  // the file descriptors.
  if (s.ok()) {
    // Send all of the file descriptors for the present objects.
    for (int store_fd : store_fds) {
      // Only send the file descriptor if it hasn't been sent (see analogous
      // logic in GetStoreFd in client.cc).
      if (get_req->client->used_fds.find(store_fd) == get_req->client->used_fds.end()) {
        WarnIfSigpipe(send_fd(get_req->client->fd, store_fd), get_req->client->fd);
        get_req->client->used_fds.insert(store_fd);
      }
    }
  }

  // Remove the get request from each of the relevant object_get_requests hash
  // tables if it is present there. It should only be present there if the get
  // request timed out.
  RemoveGetRequest(get_req);
}

void PlasmaStore::UpdateObjectGetRequests(const ObjectID& object_id) {
  auto it = object_get_requests_.find(object_id);
  // If there are no get requests involving this object, then return.
  if (it == object_get_requests_.end()) {
    return;
  }

  auto& get_requests = it->second;

  // After finishing the loop below, get_requests and it will have been
  // invalidated by the removal of object_id from object_get_requests_.
  size_t index = 0;
  size_t num_requests = get_requests.size();
  for (size_t i = 0; i < num_requests; ++i) {
    auto get_req = get_requests[index];
    auto entry = GetObjectTableEntry(&store_info_, object_id);
    ARROW_CHECK(entry != nullptr);

    PlasmaObject_init(&get_req->objects[object_id], entry);
    get_req->num_satisfied += 1;
    // Record the fact that this client will be using this object and will
    // be responsible for releasing this object.
    AddToClientObjectIds(object_id, entry, get_req->client);

    // If this get request is done, reply to the client.
    if (get_req->num_satisfied == get_req->num_objects_to_wait_for) {
      ReturnFromGet(get_req);
    } else {
      // The call to ReturnFromGet will remove the current element in the
      // array, so we only increment the counter in the else branch.
      index += 1;
    }
  }

  // No get requests should be waiting for this object anymore. The object ID
  // may have been removed from the object_get_requests_ by ReturnFromGet, but
  // if the get request has not returned yet, then remove the object ID from the
  // map here.
  it = object_get_requests_.find(object_id);
  if (it != object_get_requests_.end()) {
    object_get_requests_.erase(object_id);
  }
}

void PlasmaStore::ProcessGetRequest(Client* client,
                                    const std::vector<ObjectID>& object_ids,
                                    int64_t timeout_ms) {
  // Create a get request for this object.
  auto get_req = new GetRequest(client, object_ids);
  std::vector<ObjectID> evicted_ids;
  std::vector<ObjectTableEntry*> evicted_entries;
  for (auto object_id : object_ids) {
    // Check if this object is already present locally. If so, record that the
    // object is being used and mark it as accounted for.
    auto entry = GetObjectTableEntry(&store_info_, object_id);
    bool add_placeholder = false;
    if (entry && entry->state == ObjectState::PLASMA_SEALED) {
      // Update the get request to take into account the present object.
      PlasmaObject_init(&get_req->objects[object_id], entry);
      get_req->num_satisfied += 1;
      // If necessary, record that this client is using this object. In the case
      // where entry == NULL, this will be called from SealObject.
      AddToClientObjectIds(object_id, entry, client);
    } else if (entry && entry->state == ObjectState::PLASMA_EVICTED &&
               external_store_worker_.IsValid()) {
      // Make sure the object pointer is not already allocated
      ARROW_CHECK(entry->pointer == nullptr);

      // Update the object state to unevicting -- this is to prevent duplicate
      // requests to un-evict the object
      entry->state = ObjectState::PLASMA_UNEVICTING;

      // First try to delegate uneviction to external store worker and return
      // without waiting
      if (external_store_worker_.Parallelism() > 0 &&
          external_store_worker_.EnqueueUnevictRequest(object_id).ok()) {
        add_placeholder = true;
      } else {
        // If we fail to enqueue un-eviction request to separate thread, do it
        // synchronously
        ARROW_LOG(INFO) << "Asynchronous un-evict failed or disabled,"
                        << "falling back to synchronous.";
        entry->pointer = AllocateMemory(0, /* Only support device_num = 0 */
                                        entry->data_size + entry->metadata_size,
                                        &entry->fd, &entry->map_size, &entry->offset);
        if (entry->pointer) {
          entry->state = ObjectState::PLASMA_CREATED;
          entry->create_time = std::time(nullptr);
          eviction_policy_.ObjectCreated(object_id);
          AddToClientObjectIds(object_id, store_info_.objects[object_id].get(), client);
          evicted_ids.push_back(object_id);
          evicted_entries.push_back(entry);
        } else {
          // We are out of memory an cannot allocate memory for this object.
          // Change the state of the object back to PLASMA_EVICTED so some
          // other request can try again.
          entry->state = ObjectState::PLASMA_EVICTED;
        }
      }
    } else {
      add_placeholder = true;
    }

    if (add_placeholder) {
      // Add a placeholder plasma object to the get request to indicate that the
      // object is not present. This will be parsed by the client. We set the
      // data size to -1 to indicate that the object is not present.
      get_req->objects[object_id].data_size = -1;
      // Add the get request to the relevant data structures.
      object_get_requests_[object_id].push_back(get_req);
    }
  }

  if (!evicted_ids.empty()) {
    unsigned char digest[kDigestSize];
    std::vector<std::string> evicted_data;
    if (external_store_worker_.Get(evicted_ids, evicted_data).ok()) {
      for (size_t i = 0; i < evicted_ids.size(); ++i) {
        ARROW_CHECK(evicted_entries[i]->pointer != nullptr);
        // Write object data into the allocated memory.
        auto buf = reinterpret_cast<const uint8_t*>(evicted_data[i].data());
        external_store_worker_.CopyBuffer(evicted_entries[i]->pointer, buf,
                                          evicted_data[i].size());
        evicted_entries[i]->state = ObjectState::PLASMA_SEALED;
        std::memcpy(&evicted_entries[i]->digest[0], &digest[0], kDigestSize);
        evicted_entries[i]->construct_duration =
            std::time(nullptr) - evicted_entries[i]->create_time;
        PlasmaObject_init(&get_req->objects[evicted_ids[i]], evicted_entries[i]);
        get_req->num_satisfied += 1;
      }
    } else {
      // We tried to get the objects from the external store, but could not get them.
      // Set the state of these objects back to PLASMA_EVICTED so some other request
      // can try again.
      for (size_t i = 0; i < evicted_ids.size(); ++i) {
        evicted_entries[i]->state = ObjectState::PLASMA_EVICTED;
      }
    }
  }

  // If all of the objects are present already or if the timeout is 0, return to
  // the client.
  if (get_req->num_satisfied == get_req->num_objects_to_wait_for || timeout_ms == 0) {
    ReturnFromGet(get_req);
  } else if (timeout_ms != -1) {
    // Set a timer that will cause the get request to return to the client. Note
    // that a timeout of -1 is used to indicate that no timer should be set.
    get_req->timer = loop_->AddTimer(timeout_ms, [this, get_req](int64_t timer_id) {
      ReturnFromGet(get_req);
      return kEventLoopTimerDone;
    });
  }
}

int PlasmaStore::RemoveFromClientObjectIds(const ObjectID& object_id,
                                           ObjectTableEntry* entry, Client* client) {
  auto it = client->object_ids.find(object_id);
  if (it != client->object_ids.end()) {
    client->object_ids.erase(it);
    // Decrease reference count.
    entry->ref_count--;

    // If no more clients are using this object, notify the eviction policy
    // that the object is no longer being used.
    if (entry->ref_count == 0) {
      if (deletion_cache_.count(object_id) == 0) {
        // Tell the eviction policy that this object is no longer being used.
        std::vector<ObjectID> objects_to_evict;
        eviction_policy_.EndObjectAccess(object_id, &objects_to_evict);
        EvictObjects(objects_to_evict);
      } else {
        // Above code does not really delete an object. Instead, it just put an
        // object to LRU cache which will be cleaned when the memory is not enough.
        deletion_cache_.erase(object_id);
        EvictObjects({object_id});
      }
    }
    // Return 1 to indicate that the client was removed.
    return 1;
  } else {
    // Return 0 to indicate that the client was not removed.
    return 0;
  }
}

void PlasmaStore::ReleaseObject(const ObjectID& object_id, Client* client) {
  auto entry = GetObjectTableEntry(&store_info_, object_id);
  ARROW_CHECK(entry != nullptr);
  // Remove the client from the object's array of clients.
  ARROW_CHECK(RemoveFromClientObjectIds(object_id, entry, client) == 1);
}

// Check if an object is present.
ObjectStatus PlasmaStore::ContainsObject(const ObjectID& object_id) {
  auto entry = GetObjectTableEntry(&store_info_, object_id);
  return entry && (entry->state == ObjectState::PLASMA_SEALED ||
                   (entry->state == ObjectState::PLASMA_EVICTED &&
                    external_store_worker_.IsValid()))
             ? ObjectStatus::OBJECT_FOUND
             : ObjectStatus::OBJECT_NOT_FOUND;
}

// Seal an object that has been created in the hash table.
void PlasmaStore::SealObject(const ObjectID& object_id, unsigned char digest[],
                             bool notify) {
  ARROW_LOG(DEBUG) << "sealing object " << object_id.hex();
  auto entry = GetObjectTableEntry(&store_info_, object_id);
  ARROW_CHECK(entry != nullptr);
  ARROW_CHECK(entry->state == ObjectState::PLASMA_CREATED);
  // Set the state of object to SEALED.
  entry->state = ObjectState::PLASMA_SEALED;
  // Set the object digest.
  std::memcpy(&entry->digest[0], &digest[0], kDigestSize);
  // Set object construction duration.
  entry->construct_duration = std::time(nullptr) - entry->create_time;

  if (notify) {
    // Inform all subscribers that a new object has been sealed.
    ObjectInfoT info;
    info.object_id = object_id.binary();
    info.data_size = entry->data_size;
    info.metadata_size = entry->metadata_size;
    info.digest = std::string(reinterpret_cast<char*>(&digest[0]), kDigestSize);
    PushNotification(&info);
  }

  // Update all get requests that involve this object.
  UpdateObjectGetRequests(object_id);
}

int PlasmaStore::AbortObject(const ObjectID& object_id, Client* client) {
  auto entry = GetObjectTableEntry(&store_info_, object_id);
  ARROW_CHECK(entry != nullptr) << "To abort an object it must be in the object table.";
  ARROW_CHECK(entry->state != ObjectState::PLASMA_SEALED)
      << "To abort an object it must not have been sealed.";
  auto it = client->object_ids.find(object_id);
  if (it == client->object_ids.end()) {
    // If the client requesting the abort is not the creator, do not
    // perform the abort.
    return 0;
  } else {
    // The client requesting the abort is the creator. Free the object.
    store_info_.objects.erase(object_id);
    return 1;
  }
}

PlasmaError PlasmaStore::DeleteObject(ObjectID& object_id) {
  auto entry = GetObjectTableEntry(&store_info_, object_id);
  // TODO(rkn): This should probably not fail, but should instead throw an
  // error. Maybe we should also support deleting objects that have been
  // created but not sealed.
  if (entry == nullptr) {
    // To delete an object it must be in the object table.
    return PlasmaError::ObjectNonexistent;
  }

  if (entry->state != ObjectState::PLASMA_SEALED) {
    // To delete an object it must have been sealed.
    // Put it into deletion cache, it will be deleted later.
    deletion_cache_.emplace(object_id);
    return PlasmaError::ObjectNotSealed;
  }

  if (entry->ref_count != 0) {
    // To delete an object, there must be no clients currently using it.
    // Put it into deletion cache, it will be deleted later.
    deletion_cache_.emplace(object_id);
    return PlasmaError::ObjectInUse;
  }

  eviction_policy_.RemoveObject(object_id);

  store_info_.objects.erase(object_id);
  // Inform all subscribers that the object has been deleted.
  fb::ObjectInfoT notification;
  notification.object_id = object_id.binary();
  notification.is_deletion = true;
  PushNotification(&notification);

  return PlasmaError::OK;
}

void PlasmaStore::EvictObjects(const std::vector<ObjectID>& object_ids) {
  std::vector<std::shared_ptr<arrow::Buffer>> evicted_object_data;
  std::vector<ObjectTableEntry*> evicted_entries;
  for (const auto& object_id : object_ids) {
    ARROW_LOG(DEBUG) << "evicting object " << object_id.hex();
    auto entry = GetObjectTableEntry(&store_info_, object_id);
    // TODO(rkn): This should probably not fail, but should instead throw an
    // error. Maybe we should also support deleting objects that have been
    // created but not sealed.
    ARROW_CHECK(entry != nullptr) << "To evict an object it must be in the object table.";
    ARROW_CHECK(entry->state == ObjectState::PLASMA_SEALED)
        << "To evict an object it must have been sealed.";
    ARROW_CHECK(entry->ref_count == 0)
        << "To evict an object, there must be no clients currently using it.";

    // If there is a backing external store, then mark object for eviction to
    // external store, free the object data pointer and keep a placeholder
    // entry in ObjectTable
    if (external_store_worker_.IsValid()) {
      evicted_object_data.push_back(std::make_shared<arrow::Buffer>(
          entry->pointer, entry->data_size + entry->metadata_size));
      evicted_entries.push_back(entry);
    } else {
      // If there is no backing external store, just erase the object entry
      // and send a deletion notification.
      store_info_.objects.erase(object_id);
      // Inform all subscribers that the object has been deleted.
      fb::ObjectInfoT notification;
      notification.object_id = object_id.binary();
      notification.is_deletion = true;
      PushNotification(&notification);
    }
  }

  if (external_store_worker_.IsValid() && !object_ids.empty()) {
    ARROW_CHECK_OK(external_store_worker_.Put(object_ids, evicted_object_data));
    for (auto entry : evicted_entries) {
      dlfree(entry->pointer);
      entry->pointer = nullptr;
      entry->state = ObjectState::PLASMA_EVICTED;
    }
  }
}

void PlasmaStore::ConnectClient(int listener_sock) {
  int client_fd = AcceptClient(listener_sock);

  Client* client = new Client(client_fd);
  connected_clients_[client_fd] = std::unique_ptr<Client>(client);

  // Add a callback to handle events on this socket.
  // TODO(pcm): Check return value.
  loop_->AddFileEvent(client_fd, kEventLoopRead, [this, client](int events) {
    Status s = ProcessMessage(client);
    if (!s.ok()) {
      ARROW_LOG(FATAL) << "Failed to process file event: " << s;
    }
  });
  ARROW_LOG(DEBUG) << "New connection with fd " << client_fd;
}

void PlasmaStore::DisconnectClient(int client_fd) {
  ARROW_CHECK(client_fd > 0);
  auto it = connected_clients_.find(client_fd);
  ARROW_CHECK(it != connected_clients_.end());
  loop_->RemoveFileEvent(client_fd);
  // Close the socket.
  close(client_fd);
  ARROW_LOG(INFO) << "Disconnecting client on fd " << client_fd;
  // Release all the objects that the client was using.
  auto client = it->second.get();
  std::unordered_map<ObjectID, ObjectTableEntry*> sealed_objects;
  for (const auto& object_id : client->object_ids) {
    auto it = store_info_.objects.find(object_id);
    if (it == store_info_.objects.end()) {
      continue;
    }

    if (it->second->state == ObjectState::PLASMA_SEALED) {
      // Add sealed objects to a temporary list of object IDs. Do not perform
      // the remove here, since it potentially modifies the object_ids table.
      sealed_objects[it->first] = it->second.get();
    } else {
      // Abort unsealed object.
      AbortObject(it->first, client);
    }
  }

  /// Remove all of the client's GetRequests.
  RemoveGetRequestsForClient(client);

  for (const auto& entry : sealed_objects) {
    RemoveFromClientObjectIds(entry.first, entry.second, client);
  }

  if (client->notification_fd > 0) {
    // This client has subscribed for notifications.
    auto notify_fd = client->notification_fd;
    loop_->RemoveFileEvent(notify_fd);
    // Close socket.
    close(notify_fd);
    // Remove notification queue for this fd from global map.
    pending_notifications_.erase(notify_fd);
    // Reset fd.
    client->notification_fd = -1;
  }

  connected_clients_.erase(it);
}

/// Send notifications about sealed objects to the subscribers. This is called
/// in SealObject. If the socket's send buffer is full, the notification will
/// be buffered, and this will be called again when the send buffer has room.
/// Since we call erase on pending_notifications_, all iterators get
/// invalidated, which is why we return a valid iterator to the next client to
/// be used in PushNotification.
///
/// @param it Iterator that points to the client to send the notification to.
/// @return Iterator pointing to the next client.
PlasmaStore::NotificationMap::iterator PlasmaStore::SendNotifications(
    PlasmaStore::NotificationMap::iterator it) {
  int client_fd = it->first;
  auto& notifications = it->second.object_notifications;

  int num_processed = 0;
  bool closed = false;
  // Loop over the array of pending notifications and send as many of them as
  // possible.
  for (size_t i = 0; i < notifications.size(); ++i) {
    auto& notification = notifications.at(i);
    // Decode the length, which is the first bytes of the message.
    int64_t size = *(reinterpret_cast<int64_t*>(notification.get()));

    // Attempt to send a notification about this object ID.
    ssize_t nbytes = send(client_fd, notification.get(), sizeof(int64_t) + size, 0);
    if (nbytes >= 0) {
      ARROW_CHECK(nbytes == static_cast<ssize_t>(sizeof(int64_t)) + size);
    } else if (nbytes == -1 &&
               (errno == EAGAIN || errno == EWOULDBLOCK || errno == EINTR)) {
      ARROW_LOG(DEBUG) << "The socket's send buffer is full, so we are caching this "
                          "notification and will send it later.";
      // Add a callback to the event loop to send queued notifications whenever
      // there is room in the socket's send buffer. Callbacks can be added
      // more than once here and will be overwritten. The callback is removed
      // at the end of the method.
      // TODO(pcm): Introduce status codes and check in case the file descriptor
      // is added twice.
      loop_->AddFileEvent(client_fd, kEventLoopWrite, [this, client_fd](int events) {
        SendNotifications(pending_notifications_.find(client_fd));
      });
      break;
    } else {
      ARROW_LOG(WARNING) << "Failed to send notification to client on fd " << client_fd;
      if (errno == EPIPE) {
        closed = true;
        break;
      }
    }
    num_processed += 1;
  }
  // Remove the sent notifications from the array.
  notifications.erase(notifications.begin(), notifications.begin() + num_processed);

  // If we have sent all notifications, remove the fd from the event loop.
  if (notifications.empty()) {
    loop_->RemoveFileEvent(client_fd);
  }

  // Stop sending notifications if the pipe was broken.
  if (closed) {
    close(client_fd);
    return pending_notifications_.erase(it);
  } else {
    return ++it;
  }
}

void PlasmaStore::PushNotification(fb::ObjectInfoT* object_info) {
  auto it = pending_notifications_.begin();
  while (it != pending_notifications_.end()) {
    auto notification = CreateObjectInfoBuffer(object_info);
    it->second.object_notifications.emplace_back(std::move(notification));
    it = SendNotifications(it);
  }
}

void PlasmaStore::PushNotification(fb::ObjectInfoT* object_info, int client_fd) {
  auto it = pending_notifications_.find(client_fd);
  if (it != pending_notifications_.end()) {
    auto notification = CreateObjectInfoBuffer(object_info);
    it->second.object_notifications.emplace_back(std::move(notification));
    SendNotifications(it);
  }
}

// Subscribe to notifications about sealed objects.
void PlasmaStore::SubscribeToUpdates(Client* client) {
  ARROW_LOG(DEBUG) << "subscribing to updates on fd " << client->fd;
  if (client->notification_fd > 0) {
    // This client has already subscribed. Return.
    return;
  }

  // TODO(rkn): The store could block here if the client doesn't send a file
  // descriptor.
  int fd = recv_fd(client->fd);
  if (fd < 0) {
    // This may mean that the client died before sending the file descriptor.
    ARROW_LOG(WARNING) << "Failed to receive file descriptor from client on fd "
                       << client->fd << ".";
    return;
  }

  // Add this fd to global map, which is needed for this client to receive notifications.
  pending_notifications_[fd];
  client->notification_fd = fd;

  // Push notifications to the new subscriber about existing sealed objects.
  for (const auto& entry : store_info_.objects) {
    if (entry.second->state == ObjectState::PLASMA_SEALED) {
      ObjectInfoT info;
      info.object_id = entry.first.binary();
      info.data_size = entry.second->data_size;
      info.metadata_size = entry.second->metadata_size;
      info.digest =
          std::string(reinterpret_cast<char*>(&entry.second->digest[0]), kDigestSize);
      PushNotification(&info, fd);
    }
  }
}

Status PlasmaStore::ProcessMessage(Client* client) {
  fb::MessageType type;
  Status s = ReadMessage(client->fd, &type, &input_buffer_);
  ARROW_CHECK(s.ok() || s.IsIOError());

  uint8_t* input = input_buffer_.data();
  size_t input_size = input_buffer_.size();
  ObjectID object_id;
  PlasmaObject object;
  // TODO(pcm): Get rid of the following.
  memset(&object, 0, sizeof(object));

  // Process the different types of requests.
  switch (type) {
    case fb::MessageType::PlasmaCreateRequest: {
      int64_t data_size;
      int64_t metadata_size;
      int device_num;
      RETURN_NOT_OK(ReadCreateRequest(input, input_size, &object_id, &data_size,
                                      &metadata_size, &device_num));
      PlasmaError error_code =
          CreateObject(object_id, data_size, metadata_size, device_num, client, &object);
      int64_t mmap_size = 0;
      if (error_code == PlasmaError::OK && device_num == 0) {
        mmap_size = GetMmapSize(object.store_fd);
      }
      HANDLE_SIGPIPE(
          SendCreateReply(client->fd, object_id, &object, error_code, mmap_size),
          client->fd);
      // Only send the file descriptor if it hasn't been sent (see analogous
      // logic in GetStoreFd in client.cc). Similar in ReturnFromGet.
      if (error_code == PlasmaError::OK && device_num == 0 &&
          client->used_fds.find(object.store_fd) == client->used_fds.end()) {
        WarnIfSigpipe(send_fd(client->fd, object.store_fd), client->fd);
        client->used_fds.insert(object.store_fd);
      }
    } break;
    case fb::MessageType::PlasmaCreateAndSealRequest: {
      std::string data;
      std::string metadata;
      unsigned char digest[kDigestSize];
      RETURN_NOT_OK(ReadCreateAndSealRequest(input, input_size, &object_id, &data,
                                             &metadata, &digest[0]));
      // CreateAndSeal currently only supports device_num = 0, which corresponds
      // to the host.
      int device_num = 0;
      PlasmaError error_code = CreateObject(object_id, data.size(), metadata.size(),
                                            device_num, client, &object);
      // Reply to the client.
      HANDLE_SIGPIPE(SendCreateAndSealReply(client->fd, error_code), client->fd);

      // If the object was successfully created, fill out the object data and seal it.
      if (error_code == PlasmaError::OK) {
        auto entry = GetObjectTableEntry(&store_info_, object_id);
        ARROW_CHECK(entry != nullptr);
        // Write the inlined data and metadata into the allocated object.
        std::memcpy(entry->pointer, data.data(), data.size());
        std::memcpy(entry->pointer + data.size(), metadata.data(), metadata.size());
        SealObject(object_id, &digest[0], true);
        // Remove the client from the object's array of clients because the
        // object is not being used by any client. The client was added to the
        // object's array of clients in CreateObject. This is analogous to the
        // Release call that happens in the client's Seal method.
        ARROW_CHECK(RemoveFromClientObjectIds(object_id, entry, client) == 1);
      }
    } break;
    case fb::MessageType::PlasmaAbortRequest: {
      RETURN_NOT_OK(ReadAbortRequest(input, input_size, &object_id));
      ARROW_CHECK(AbortObject(object_id, client) == 1) << "To abort an object, the only "
                                                          "client currently using it "
                                                          "must be the creator.";
      HANDLE_SIGPIPE(SendAbortReply(client->fd, object_id), client->fd);
    } break;
    case fb::MessageType::PlasmaGetRequest: {
      std::vector<ObjectID> object_ids_to_get;
      int64_t timeout_ms;
      RETURN_NOT_OK(ReadGetRequest(input, input_size, object_ids_to_get, &timeout_ms));
      ProcessGetRequest(client, object_ids_to_get, timeout_ms);
    } break;
    case fb::MessageType::PlasmaReleaseRequest: {
      RETURN_NOT_OK(ReadReleaseRequest(input, input_size, &object_id));
      ReleaseObject(object_id, client);
    } break;
    case fb::MessageType::PlasmaDeleteRequest: {
      std::vector<ObjectID> object_ids;
      std::vector<PlasmaError> error_codes;
      RETURN_NOT_OK(ReadDeleteRequest(input, input_size, &object_ids));
      error_codes.reserve(object_ids.size());
      for (auto& object_id : object_ids) {
        error_codes.push_back(DeleteObject(object_id));
      }
      HANDLE_SIGPIPE(SendDeleteReply(client->fd, object_ids, error_codes), client->fd);
    } break;
    case fb::MessageType::PlasmaContainsRequest: {
      RETURN_NOT_OK(ReadContainsRequest(input, input_size, &object_id));
      if (ContainsObject(object_id) == ObjectStatus::OBJECT_FOUND) {
        HANDLE_SIGPIPE(SendContainsReply(client->fd, object_id, 1), client->fd);
      } else {
        HANDLE_SIGPIPE(SendContainsReply(client->fd, object_id, 0), client->fd);
      }
    } break;
    case fb::MessageType::PlasmaListRequest: {
      RETURN_NOT_OK(ReadListRequest(input, input_size));
      HANDLE_SIGPIPE(SendListReply(client->fd, store_info_.objects), client->fd);
    } break;
    case fb::MessageType::PlasmaSealRequest: {
      unsigned char digest[kDigestSize];
      bool notify;
      RETURN_NOT_OK(ReadSealRequest(input, input_size, &object_id, &digest[0], &notify));
      SealObject(object_id, &digest[0], notify);
    } break;
    case fb::MessageType::PlasmaEvictRequest: {
      // This code path should only be used for testing.
      int64_t num_bytes;
      RETURN_NOT_OK(ReadEvictRequest(input, input_size, &num_bytes));
      std::vector<ObjectID> objects_to_evict;
      int64_t num_bytes_evicted =
          eviction_policy_.ChooseObjectsToEvict(num_bytes, &objects_to_evict);
      EvictObjects(objects_to_evict);
      HANDLE_SIGPIPE(SendEvictReply(client->fd, num_bytes_evicted), client->fd);
    } break;
    case fb::MessageType::PlasmaSubscribeRequest:
      SubscribeToUpdates(client);
      break;
    case fb::MessageType::PlasmaConnectRequest: {
      HANDLE_SIGPIPE(SendConnectReply(client->fd, store_info_.memory_capacity),
                     client->fd);
    } break;
    case fb::MessageType::PlasmaDisconnectClient:
      ARROW_LOG(DEBUG) << "Disconnecting client on fd " << client->fd;
      DisconnectClient(client->fd);
      break;
    default:
      // This code should be unreachable.
      ARROW_CHECK(0);
  }
  return Status::OK();
}

class PlasmaStoreRunner {
 public:
  PlasmaStoreRunner() {}

  void Start(char* socket_name, int64_t system_memory, std::string directory,
<<<<<<< HEAD
             bool hugepages_enabled, bool use_one_memory_mapped_file,
             std::shared_ptr<ExternalStore> external_store,
             const std::string& external_store_endpoint,
             size_t external_store_parallelism) {
=======
             bool hugepages_enabled) {
>>>>>>> 072200f7
    // Create the event loop.
    loop_.reset(new EventLoop);
    store_.reset(new PlasmaStore(loop_.get(), system_memory, directory, hugepages_enabled,
                                 socket_name, external_store, external_store_endpoint,
                                 external_store_parallelism));
    plasma_config = store_->GetPlasmaStoreInfo();

    // We are using a single memory-mapped file by mallocing and freeing a single
    // large amount of space up front. According to the documentation,
    // dlmalloc might need up to 128*sizeof(size_t) bytes for internal
    // bookkeeping.
    void* pointer = plasma::dlmemalign(kBlockSize, system_memory - 256 * sizeof(size_t));
    ARROW_CHECK(pointer != nullptr);
    // This will unmap the file, but the next one created will be as large
    // as this one (this is an implementation detail of dlmalloc).
    plasma::dlfree(pointer);

    int socket = BindIpcSock(socket_name, true);
    // TODO(pcm): Check return value.
    ARROW_CHECK(socket >= 0);

    loop_->AddFileEvent(socket, kEventLoopRead, [this, socket](int events) {
      this->store_->ConnectClient(socket);
    });
    loop_->Start();
  }

  void Stop() { loop_->Stop(); }

  void Shutdown() {
    loop_->Shutdown();
    loop_ = nullptr;
    store_ = nullptr;
  }

 private:
  std::unique_ptr<EventLoop> loop_;
  std::unique_ptr<PlasmaStore> store_;
};

static std::unique_ptr<PlasmaStoreRunner> g_runner = nullptr;

void HandleSignal(int signal) {
  if (signal == SIGTERM) {
    if (g_runner != nullptr) {
      g_runner->Stop();
    }
  }
}

void StartServer(char* socket_name, int64_t system_memory, std::string plasma_directory,
<<<<<<< HEAD
                 bool hugepages_enabled, bool use_one_memory_mapped_file,
                 std::shared_ptr<ExternalStore> external_store,
                 const std::string& external_store_endpoint,
                 size_t external_store_parallelism) {
=======
                 bool hugepages_enabled) {
>>>>>>> 072200f7
  // Ignore SIGPIPE signals. If we don't do this, then when we attempt to write
  // to a client that has already died, the store could die.
  signal(SIGPIPE, SIG_IGN);

  g_runner.reset(new PlasmaStoreRunner());
  signal(SIGTERM, HandleSignal);
<<<<<<< HEAD
  g_runner->Start(socket_name, system_memory, plasma_directory, hugepages_enabled,
                  use_one_memory_mapped_file, external_store, external_store_endpoint,
                  external_store_parallelism);
=======
  g_runner->Start(socket_name, system_memory, plasma_directory, hugepages_enabled);
>>>>>>> 072200f7
}

}  // namespace plasma

int main(int argc, char* argv[]) {
  ArrowLog::StartArrowLog(argv[0], ArrowLogLevel::ARROW_INFO);
  ArrowLog::InstallFailureSignalHandler();
  char* socket_name = nullptr;
  // Directory where plasma memory mapped files are stored.
  std::string plasma_directory;
  std::string external_store_endpoint;
  bool hugepages_enabled = false;
  int64_t system_memory = -1;
  uint64_t external_store_parallelism = std::thread::hardware_concurrency();
  int c;
<<<<<<< HEAD
  while ((c = getopt(argc, argv, "s:m:d:e:p:hf")) != -1) {
=======
  while ((c = getopt(argc, argv, "s:m:d:h")) != -1) {
>>>>>>> 072200f7
    switch (c) {
      case 'd':
        plasma_directory = std::string(optarg);
        break;
      case 'e':
        external_store_endpoint = std::string(optarg);
        break;
      case 'p': {
        char extra;
        int scanned =
            sscanf(optarg, "%" SCNu64 "%c", &external_store_parallelism, &extra);
        ARROW_CHECK(scanned == 1);
        break;
      }
      case 'h':
        hugepages_enabled = true;
        break;
      case 's':
        socket_name = optarg;
        break;
      case 'm': {
        char extra;
        int scanned = sscanf(optarg, "%" SCNd64 "%c", &system_memory, &extra);
        ARROW_CHECK(scanned == 1);
        // Set system memory, potentially rounding it to a page size
        // Also make it so dlmalloc fails if we try to request more memory than
        // is available.
        system_memory =
            plasma::dlmalloc_set_footprint_limit(static_cast<size_t>(system_memory));
        ARROW_LOG(INFO) << "Allowing the Plasma store to use up to "
                        << static_cast<double>(system_memory) / 1000000000
                        << "GB of memory.";
        break;
      }
      default:
        exit(-1);
    }
  }
  // Sanity check command line options.
  if (!socket_name) {
    ARROW_LOG(FATAL) << "please specify socket for incoming connections with -s switch";
  }
  if (system_memory == -1) {
    ARROW_LOG(FATAL) << "please specify the amount of system memory with -m switch";
  }
  if (hugepages_enabled && plasma_directory.empty()) {
    ARROW_LOG(FATAL) << "if you want to use hugepages, please specify path to huge pages "
                        "filesystem with -d";
  }
  if (plasma_directory.empty()) {
#ifdef __linux__
    plasma_directory = "/dev/shm";
#else
    plasma_directory = "/tmp";
#endif
  }
  ARROW_LOG(INFO) << "Starting object store with directory " << plasma_directory
                  << " and huge page support "
                  << (hugepages_enabled ? "enabled" : "disabled");
#ifdef __linux__
  if (!hugepages_enabled) {
    // On Linux, check that the amount of memory available in /dev/shm is large
    // enough to accommodate the request. If it isn't, then fail.
    int shm_fd = open(plasma_directory.c_str(), O_RDONLY);
    struct statvfs shm_vfs_stats;
    fstatvfs(shm_fd, &shm_vfs_stats);
    // The value shm_vfs_stats.f_bsize is the block size, and the value
    // shm_vfs_stats.f_bavail is the number of available blocks.
    int64_t shm_mem_avail = shm_vfs_stats.f_bsize * shm_vfs_stats.f_bavail;
    close(shm_fd);
    if (system_memory > shm_mem_avail) {
      ARROW_LOG(FATAL)
          << "System memory request exceeds memory available in " << plasma_directory
          << ". The request is for " << system_memory
          << " bytes, and the amount available is " << shm_mem_avail
          << " bytes. You may be able to free up space by deleting files in "
             "/dev/shm. If you are inside a Docker container, you may need to "
             "pass an argument with the flag '--shm-size' to 'docker run'.";
    }
  } else {
    SetMallocGranularity(1024 * 1024 * 1024);  // 1 GB
  }
#endif
<<<<<<< HEAD
  // Get external store
  std::shared_ptr<plasma::ExternalStore> external_store{nullptr};
  if (!external_store_endpoint.empty()) {
    std::string name;
    ARROW_CHECK_OK(
        plasma::ExternalStores::ExtractStoreName(external_store_endpoint, name));
    external_store = plasma::ExternalStores::GetStore(name);
    if (external_store == nullptr) {
      ARROW_LOG(FATAL) << "No such external store \"" << name << "\"";
      return -1;
    }
    ARROW_LOG(INFO) << "Setting external store parallelism to "
                    << external_store_parallelism;
  }

  // Make it so dlmalloc fails if we try to request more memory than is
  // available.
  plasma::dlmalloc_set_footprint_limit((size_t)system_memory);
  ARROW_LOG(DEBUG) << "starting server listening on " << socket_name;
  plasma::StartServer(socket_name, system_memory, plasma_directory, hugepages_enabled,
                      use_one_memory_mapped_file, external_store, external_store_endpoint,
                      static_cast<size_t>(external_store_parallelism));
=======
  ARROW_LOG(DEBUG) << "starting server listening on " << socket_name;
  plasma::StartServer(socket_name, system_memory, plasma_directory, hugepages_enabled);
>>>>>>> 072200f7
  plasma::g_runner->Shutdown();
  plasma::g_runner = nullptr;

  ArrowLog::ShutDownArrowLog();
  return 0;
}<|MERGE_RESOLUTION|>--- conflicted
+++ resolved
@@ -1024,14 +1024,9 @@
   PlasmaStoreRunner() {}
 
   void Start(char* socket_name, int64_t system_memory, std::string directory,
-<<<<<<< HEAD
-             bool hugepages_enabled, bool use_one_memory_mapped_file,
-             std::shared_ptr<ExternalStore> external_store,
+             bool hugepages_enabled, std::shared_ptr<ExternalStore> external_store,
              const std::string& external_store_endpoint,
              size_t external_store_parallelism) {
-=======
-             bool hugepages_enabled) {
->>>>>>> 072200f7
     // Create the event loop.
     loop_.reset(new EventLoop);
     store_.reset(new PlasmaStore(loop_.get(), system_memory, directory, hugepages_enabled,
@@ -1083,27 +1078,17 @@
 }
 
 void StartServer(char* socket_name, int64_t system_memory, std::string plasma_directory,
-<<<<<<< HEAD
-                 bool hugepages_enabled, bool use_one_memory_mapped_file,
-                 std::shared_ptr<ExternalStore> external_store,
+                 bool hugepages_enabled, std::shared_ptr<ExternalStore> external_store,
                  const std::string& external_store_endpoint,
                  size_t external_store_parallelism) {
-=======
-                 bool hugepages_enabled) {
->>>>>>> 072200f7
   // Ignore SIGPIPE signals. If we don't do this, then when we attempt to write
   // to a client that has already died, the store could die.
   signal(SIGPIPE, SIG_IGN);
 
   g_runner.reset(new PlasmaStoreRunner());
   signal(SIGTERM, HandleSignal);
-<<<<<<< HEAD
   g_runner->Start(socket_name, system_memory, plasma_directory, hugepages_enabled,
-                  use_one_memory_mapped_file, external_store, external_store_endpoint,
-                  external_store_parallelism);
-=======
-  g_runner->Start(socket_name, system_memory, plasma_directory, hugepages_enabled);
->>>>>>> 072200f7
+                  external_store, external_store_endpoint, external_store_parallelism);
 }
 
 }  // namespace plasma
@@ -1119,11 +1104,7 @@
   int64_t system_memory = -1;
   uint64_t external_store_parallelism = std::thread::hardware_concurrency();
   int c;
-<<<<<<< HEAD
-  while ((c = getopt(argc, argv, "s:m:d:e:p:hf")) != -1) {
-=======
-  while ((c = getopt(argc, argv, "s:m:d:h")) != -1) {
->>>>>>> 072200f7
+  while ((c = getopt(argc, argv, "s:m:d:e:p:h")) != -1) {
     switch (c) {
       case 'd':
         plasma_directory = std::string(optarg);
@@ -1207,7 +1188,6 @@
     SetMallocGranularity(1024 * 1024 * 1024);  // 1 GB
   }
 #endif
-<<<<<<< HEAD
   // Get external store
   std::shared_ptr<plasma::ExternalStore> external_store{nullptr};
   if (!external_store_endpoint.empty()) {
@@ -1228,12 +1208,8 @@
   plasma::dlmalloc_set_footprint_limit((size_t)system_memory);
   ARROW_LOG(DEBUG) << "starting server listening on " << socket_name;
   plasma::StartServer(socket_name, system_memory, plasma_directory, hugepages_enabled,
-                      use_one_memory_mapped_file, external_store, external_store_endpoint,
+                      external_store, external_store_endpoint, 
                       static_cast<size_t>(external_store_parallelism));
-=======
-  ARROW_LOG(DEBUG) << "starting server listening on " << socket_name;
-  plasma::StartServer(socket_name, system_memory, plasma_directory, hugepages_enabled);
->>>>>>> 072200f7
   plasma::g_runner->Shutdown();
   plasma::g_runner = nullptr;
 
